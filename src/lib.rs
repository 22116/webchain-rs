--- conflicted
+++ resolved
@@ -35,12 +35,9 @@
 mod serialize;
 pub mod contracts;
 mod storage;
-<<<<<<< HEAD
 mod key_generator;
-=======
 pub mod rlp;
 pub mod transaction;
->>>>>>> 1b0a0ca7
 
 use self::serde_json::Value;
 pub use address::{ADDRESS_BYTES, Address};
