--- conflicted
+++ resolved
@@ -48,11 +48,7 @@
         .and_then(|d| d.deserialize())
         .unwrap_or_else(|e| e.exit());
 
-<<<<<<< HEAD
-    let flags = vec![(args.flag_verbose, "trace"), (args.flag_quiet, "off")];
-=======
     let flags = vec![(args.flag_verbose, "trace"), (args.flag_quiet, "error")];
->>>>>>> 1aa333d9
 
     let (_, verbosity) = *flags
         .into_iter()
@@ -90,14 +86,6 @@
     };
     info!("chain set to '{}'", chain);
 
-<<<<<<< HEAD
-=======
-    if to_chain_id(&chain).unwrap_or(61) != args.flag_chain_id {
-        error!("Inconsistent `--chain-id` and `--chain` arguments!");
-        exit(1);
-    }
-
->>>>>>> 1aa333d9
     let sec_level_str: &str = &args.flag_security_level.parse::<String>().expect(
         "Expect to parse \
          security level",
